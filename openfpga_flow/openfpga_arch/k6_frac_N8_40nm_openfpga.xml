--- conflicted
+++ resolved
@@ -142,17 +142,6 @@
       <port type="sram" prefix="sram" size="1"/>
     </circuit_model>
     <!--DFF subckt ports should be defined as <D> <Q> <CLK> <RESET> <SET>  -->
-<<<<<<< HEAD
-    <circuit_model type="ff" name="static_dff" prefix="dff" spice_netlist="${OPENFPGA_PATH}/openfpga_flow/SpiceNetlists/ff.sp" verilog_netlist="${OPENFPGA_PATH}/openfpga_flow/VerilogNetlists/ff.v">
-      <design_technology type="cmos"/>
-      <input_buffer exist="true" circuit_model_name="INVTX1"/>
-      <output_buffer exist="true" circuit_model_name="INVTX1"/>
-      <port type="input" prefix="D" size="1"/>
-      <port type="input" prefix="set" size="1" is_global="true" default_val="0" is_set="true"/>
-      <port type="input" prefix="reset" size="1" is_global="true" default_val="0" is_reset="true"/>
-      <port type="output" prefix="Q" size="1"/>
-      <port type="clock" prefix="clk" size="1" is_global="true" default_val="0" />
-=======
     <circuit_model type="ff" name="DFFSRQ" prefix="DFFSRQ" spice_netlist="${OPENFPGA_PATH}/openfpga_flow/openfpga_cell_library/spice/dff.sp" verilog_netlist="${OPENFPGA_PATH}/openfpga_flow/openfpga_cell_library/verilog/dff.v">
        <design_technology type="cmos"/>
        <input_buffer exist="true" circuit_model_name="INVTX1"/>
@@ -162,7 +151,6 @@
        <port type="input" prefix="reset" lib_name="RST" size="1" is_global="true" default_val="0" is_reset="true"/>
        <port type="output" prefix="Q" size="1"/>
        <port type="clock" prefix="clk" lib_name="CK" size="1" is_global="true" default_val="0" />
->>>>>>> a97efc43
     </circuit_model>
     <circuit_model type="lut" name="frac_lut6" prefix="frac_lut6" dump_structural_verilog="true">
       <design_technology type="cmos" fracturable_lut="true"/>
@@ -179,17 +167,6 @@
       <port type="sram" prefix="mode" size="1" mode_select="true" circuit_model_name="DFFR" default_val="1"/>
     </circuit_model>
     <!--Scan-chain DFF subckt ports should be defined as <D> <Q> <Qb> <CLK> <RESET> <SET>  -->
-<<<<<<< HEAD
-    <circuit_model type="ccff" name="sc_dff_compact" prefix="scff" spice_netlist="${OPENFPGA_PATH}/openfpga_flow/SpiceNetlists/ff.sp" verilog_netlist="${OPENFPGA_PATH}/openfpga_flow/VerilogNetlists/ff.v">
-      <design_technology type="cmos"/>
-      <input_buffer exist="true" circuit_model_name="INVTX1"/>
-      <output_buffer exist="true" circuit_model_name="INVTX1"/>
-      <port type="input" prefix="pReset" lib_name="reset" size="1" is_global="true" default_val="0" is_reset="true" is_prog="true"/>
-      <port type="input" prefix="D" size="1"/>
-      <port type="output" prefix="Q" size="1"/>
-      <port type="output" prefix="Qb" size="1"/>
-      <port type="clock" prefix="prog_clk" lib_name="clk" size="1" is_global="true" default_val="0" is_prog="true"/>
-=======
     <circuit_model type="ccff" name="DFFR" prefix="DFFR" spice_netlist="${OPENFPGA_PATH}/openfpga_flow/openfpga_cell_library/spice/dff.sp" verilog_netlist="${OPENFPGA_PATH}/openfpga_flow/openfpga_cell_library/verilog/dff.v">
        <design_technology type="cmos"/>
        <input_buffer exist="true" circuit_model_name="INVTX1"/>
@@ -199,7 +176,6 @@
        <port type="output" prefix="Q" size="1"/>
        <port type="output" prefix="QN" size="1"/>
        <port type="clock" prefix="prog_clk" lib_name="CK" size="1" is_global="true" default_val="0" is_prog="true"/>
->>>>>>> a97efc43
     </circuit_model>
     <circuit_model type="iopad" name="GPIO" prefix="GPIO" spice_netlist="${OPENFPGA_PATH}/openfpga_flow/openfpga_cell_library/spice/gpio.sp" verilog_netlist="${OPENFPGA_PATH}/openfpga_flow/openfpga_cell_library/verilog/gpio.v">
       <design_technology type="cmos"/>
@@ -226,15 +202,9 @@
   <pb_type_annotations>
     <!-- physical pb_type binding in complex block IO -->
     <pb_type name="io" physical_mode_name="physical" idle_mode_name="inpad"/>
-<<<<<<< HEAD
-    <pb_type name="io[physical].iopad" circuit_model_name="iopad" mode_bits="1"/>
+    <pb_type name="io[physical].iopad" circuit_model_name="GPIO" mode_bits="1"/>
     <pb_type name="io[inpad].inpad" physical_pb_type_name="io[physical].iopad" mode_bits="1"/>
     <pb_type name="io[outpad].outpad" physical_pb_type_name="io[physical].iopad" mode_bits="0"/>
-=======
-    <pb_type name="io[physical].iopad" circuit_model_name="GPIO" mode_bits="1"/> 
-    <pb_type name="io[inpad].inpad" physical_pb_type_name="io[physical].iopad" mode_bits="1"/> 
-    <pb_type name="io[outpad].outpad" physical_pb_type_name="io[physical].iopad" mode_bits="0"/> 
->>>>>>> a97efc43
     <!-- End physical pb_type binding in complex block IO -->
 
     <!-- physical pb_type binding in complex block CLB -->
