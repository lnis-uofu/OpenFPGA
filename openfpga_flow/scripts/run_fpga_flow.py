# = = = = = = = = = = = = = = = = = = = = = = = = = = = = = = = = = = = = = = =
# Script Name   : run_fpga_flow.py
# Description   : This script designed to run different flows supported by
#                 OpensFPGA project.
# Args          : python3 run_fpga_flow.py --help
# Author        : Ganesh Gore
# Email         : ganesh.gore@utah.edu
# = = = = = = = = = = = = = = = = = = = = = = = = = = = = = = = = = = = = = = =

import os
import sys
import shutil
import time
import traceback
from datetime import timedelta
import shlex
import glob
import json
import argparse
from configparser import ConfigParser, ExtendedInterpolation
import logging
from envyaml import EnvYAML
import glob
import subprocess
import threading
from string import Template
import re
import xml.etree.ElementTree as ET
from importlib import util
if util.find_spec("humanize"):
    import humanize

if sys.version_info[0] < 3:
    raise Exception("run_fpga_task script must be using Python 3")

# = = = = = = = = = = = = = = = = = = = = = = = = = = = = = = = = = = = = = = =
# Initialise general paths for the script
# = = = = = = = = = = = = = = = = = = = = = = = = = = = = = = = = = = = = = = =
# Copy directory where flow file exist
flow_script_dir = os.path.dirname(os.path.abspath(__file__))
# Find OpenFPGA base directory
openfpga_base_dir = os.path.abspath(
    os.path.join(flow_script_dir, os.pardir, os.pardir))
# Copy directory from where script is laucnhed
# [req to resolve relative paths provided while launching script]
launch_dir = os.getcwd()

# Path section to append in configuration file to interpolate path
task_script_dir = os.path.dirname(os.path.abspath(__file__))
script_env_vars = ({"PATH": {
    "OPENFPGA_FLOW_PATH": task_script_dir,
    "ARCH_PATH": os.path.join("${PATH:OPENFPGA_PATH}", "arch"),
    "OPENFPGA_SHELLSCRIPT_PATH": os.path.join("${PATH:OPENFPGA_PATH}", "OpenFPGAShellScripts"),
    "BENCH_PATH": os.path.join("${PATH:OPENFPGA_PATH}", "benchmarks"),
    "TECH_PATH": os.path.join("${PATH:OPENFPGA_PATH}", "tech"),
    "SPICENETLIST_PATH": os.path.join("${PATH:OPENFPGA_PATH}", "SpiceNetlists"),
    "VERILOG_PATH": os.path.join("${PATH:OPENFPGA_PATH}", "VerilogNetlists"),
    "OPENFPGA_PATH": os.path.abspath(os.path.join(task_script_dir, os.pardir,
                                                  os.pardir))}})

# = = = = = = = = = = = = = = = = = = = = = = = = = = = = = = = = = = = = = = =
# Reading command-line argument
# = = = = = = = = = = = = = = = = = = = = = = = = = = = = = = = = = = = = = = =

# Helper function to provide better alignment to help print


def formatter(prog): return argparse.HelpFormatter(prog, max_help_position=60)


parser = argparse.ArgumentParser(formatter_class=formatter)

# Mandatory arguments
parser.add_argument('arch_file', type=str)
parser.add_argument('benchmark_files', type=str, nargs='+')
# parser.add_argument('extraArgs', nargs=argparse.REMAINDER)
parser.add_argument('otherthings', nargs='*')

# Optional arguments
parser.add_argument('--top_module', type=str, default="top")
parser.add_argument('--fpga_flow', type=str, default="yosys_vpr")
parser.add_argument('--flow_config', type=str,
                    help="CAD tools path overrides default setting")
parser.add_argument('--run_dir', type=str,
                    default=os.path.join(openfpga_base_dir,  'tmp'),
                    help="Directory to store intermidiate file & final results")
parser.add_argument('--openfpga_shell_template', type=str,
                    default=os.path.join("openfpga_flow",
                                         "openfpga_shell_scripts",
                                         "example_script.openfpga"),
                    help="Sample openfpga shell script")
parser.add_argument('--openfpga_arch_file', type=str,
                    help="Openfpga architecture file for shell")
parser.add_argument('--arch_variable_file', type=str, default=None,
                    help="Openfpga architecture file for shell")
# parser.add_argument('--openfpga_sim_setting_file', type=str,
#                     help="Openfpga simulation file for shell")
# parser.add_argument('--external_fabric_key_file', type=str,
#                     help="Key file for shell")
parser.add_argument('--yosys_tmpl', type=str, default=None,
                    help="Alternate yosys template, generates top_module.blif")
parser.add_argument('--ys_rewrite_tmpl', type=str, default=None,
                    help="Alternate yosys template, to rewrite verilog netlist")
parser.add_argument('--disp', action="store_true",
                    help="Open display while running VPR")
parser.add_argument('--debug', action="store_true",
                    help="Run script in debug mode")

# Blif_VPR Only flow arguments
parser.add_argument('--activity_file', type=str,
                    help="Activity file used while running yosys flow")
parser.add_argument('--base_verilog', type=str,
                    help="Original Verilog file to run verification in " +
                    "blif_VPR flow")

# ACE2 and power estimation related arguments
parser.add_argument('--K', type=int,
                    help="LUT Size, if not specified extracted from arch file")
parser.add_argument('--power', action='store_true')
parser.add_argument('--power_tech', type=str,
                    help="Power tech xml file for power calculation")
parser.add_argument('--ace_d', type=float,
                    help="Specify the default signal density of PIs in ACE2")
parser.add_argument('--ace_p', type=float,
                    help="Specify the default signal probablity of PIs in ACE2")
parser.add_argument('--black_box_ace', action='store_true')

# VPR Options
parser.add_argument('--min_route_chan_width', type=float,
                    help="Turn on min_route_chan_width")
parser.add_argument('--max_route_width_retry', type=int, default=100,
                    help="Maximum iterations to perform to reroute")
parser.add_argument('--fix_route_chan_width', type=int,
                    help="Turn on fix_route_chan_width")
parser.add_argument('--vpr_timing_pack_off', action='store_true',
                    help="Turn off the timing-driven pack for vpr")
parser.add_argument('--vpr_place_clb_pin_remap', action='store_true',
                    help="Turn on place_clb_pin_remap in VPR")
parser.add_argument('--vpr_max_router_iteration', type=int,
                    help="Specify the max router iteration in VPR")
parser.add_argument('--vpr_route_breadthfirst', action='store_true',
                    help="Use the breadth-first routing algorithm of VPR")
parser.add_argument('--vpr_use_tileable_route_chan_width', action='store_true',
                    help="Turn on the conversion to " +
                    "tileable_route_chan_width in VPR")

#  VPR - FPGA-X2P Extension
X2PParse = parser.add_argument_group('VPR-FPGA-X2P Extension')
X2PParse.add_argument('--vpr_fpga_x2p_rename_illegal_port', action='store_true',
                      help="Rename illegal ports option of VPR FPGA SPICE")
X2PParse.add_argument('--vpr_fpga_x2p_signal_density_weight', type=float,
                      help="Specify the signal_density_weight of VPR FPGA SPICE")
X2PParse.add_argument('--vpr_fpga_x2p_sim_window_size', type=float,
                      help="specify the sim_window_size of VPR FPGA SPICE")
X2PParse.add_argument('--vpr_fpga_x2p_compact_routing_hierarchy',
                      action="store_true", help="Compact_routing_hierarchy")
X2PParse.add_argument('--vpr_fpga_x2p_duplicate_grid_pin', action="store_true",
                      help="Added duplicated grid pin")

# VPR - FPGA-SPICE Extension
SPParse = parser.add_argument_group('FPGA-SPICE Extension')
SPParse.add_argument('--vpr_fpga_spice', action='store_true',
                     help="Print SPICE netlists in VPR")
SPParse.add_argument('--vpr_fpga_spice_sim_mt_num', type=int,
                     help="Specify the option sim_mt_num of VPR FPGA SPICE")
SPParse.add_argument('--vpr_fpga_spice_print_component_tb', action='store_true',
                     help="Output component-level testbench")
SPParse.add_argument('--vpr_fpga_spice_print_grid_tb', action='store_true',
                     help="Output grid-level testbench")
SPParse.add_argument('--vpr_fpga_spice_print_top_testbench', action='store_true',
                     help="Output full-chip-level testbench")
SPParse.add_argument('--vpr_fpga_spice_leakage_only', action='store_true',
                     help="Turn on leakage_only mode in VPR FPGA SPICE")
SPParse.add_argument('--vpr_fpga_spice_parasitic_net_estimation_off',
                     action='store_true',
                     help="Turn off parasitic_net_estimation in VPR FPGA SPICE")
SPParse.add_argument('--vpr_fpga_spice_testbench_load_extraction_off',
                     action='store_true',
                     help="Turn off testbench_load_extraction in VPR FPGA SPICE")
SPParse.add_argument('--vpr_fpga_spice_simulator_path', type=str,
                     help="Specify simulator path")

# VPR - FPGA-Verilog Extension
VeriPar = parser.add_argument_group('FPGA-Verilog Extension')
VeriPar.add_argument('--vpr_fpga_verilog', action='store_true',
                     help="Generator verilog of VPR FPGA SPICE")
VeriPar.add_argument('--vpr_fpga_verilog_dir', type=str,
                     help="path to store generated verilog files")
VeriPar.add_argument('--vpr_fpga_verilog_include_timing', action="store_true",
                     help="Print delay specification in Verilog files")
VeriPar.add_argument('--vpr_fpga_verilog_include_signal_init',
                     action="store_true",
                     help="Print signal initialization in Verilog files")
VeriPar.add_argument('--vpr_fpga_verilog_print_autocheck_top_testbench',
                     action="store_true", help="Print autochecked top-level " +
                     "testbench for Verilog Generator of VPR FPGA SPICE")
VeriPar.add_argument('--vpr_fpga_verilog_formal_verification_top_netlist',
                     action="store_true", help="Print formal top Verilog files")
VeriPar.add_argument('--vpr_fpga_verilog_include_icarus_simulator',
                     action="store_true", help="dd syntax and definition" +
                     " required to use Icarus Verilog simulator")
VeriPar.add_argument('--vpr_fpga_verilog_print_user_defined_template',
                     action="store_true", help="Unknown parameter")
VeriPar.add_argument('--vpr_fpga_verilog_print_report_timing_tcl',
                     action="store_true", help="Generate tcl script useful " +
                     "for timing report generation")
VeriPar.add_argument('--vpr_fpga_verilog_report_timing_rpt_path',
                     type=str, help="Specify path for report timing results")
VeriPar.add_argument('--vpr_fpga_verilog_print_sdc_pnr', action="store_true",
                     help="Generate sdc file to constraint Hardware P&R")
VeriPar.add_argument('--vpr_fpga_verilog_print_sdc_analysis',
                     action="store_true", help="Generate sdc file to do STA")
VeriPar.add_argument('--vpr_fpga_verilog_print_top_tb', action="store_true",
                     help="Print top-level testbench for Verilog Generator " +
                     "of VPR FPGA SPICE")
VeriPar.add_argument('--vpr_fpga_verilog_print_input_blif_tb',
                     action="store_true", help="Print testbench" +
                     "for input blif file in Verilog Generator")
VeriPar.add_argument('--vpr_fpga_verilog_print_simulation_ini', action="store_true",
                     help="Create simulation INI file")
VeriPar.add_argument('--vpr_fpga_verilog_explicit_mapping', action="store_true",
                     help="Explicit Mapping")

# VPR - FPGA-Bitstream Extension
BSparse = parser.add_argument_group('FPGA-Bitstream Extension')
BSparse.add_argument('--vpr_fpga_bitstream_generator', action="store_true",
                     help="Generate FPGA-SPICE bitstream")

# Regression test option
RegParse = parser.add_argument_group('Regression Test Extension')
RegParse.add_argument("--end_flow_with_test", action="store_true",
                      help="Run verification test at the end")


# = = = = = = = = = = = = = = = = = = = = = = = = = = = = = = = = = = = = = = =
# Global varaibles declaration
# = = = = = = = = = = = = = = = = = = = = = = = = = = = = = = = = = = = = = = =
# Setting up print and logging system
logging.basicConfig(level=logging.INFO, stream=sys.stdout,
                    format='%(levelname)s - %(message)s')
logger = logging.getLogger('OpenFPGA_Flow_Logs')

# variable to store script_configuration and cad tool paths
config, cad_tools = None, None
ExecTime = {}

# = = = = = = = = = = = = = = = = = = = = = = = = = = = = = = = = = = = = = = =
# Main program starts here
# = = = = = = = = = = = = = = = = = = = = = = = = = = = = = = = = = = = = = = =


def main():
    logger.debug("Script Launched in "+os.getcwd())
    check_required_file()
    read_script_config()
    validate_command_line_arguments()
    prepare_run_directory(args.run_dir)
    if (args.fpga_flow == "yosys_vpr"):
        logger.info('Running "yosys_vpr" Flow')
        run_yosys_with_abc()
        # TODO Make it optional if activity file is provided
        if args.power:
            run_ace2()
            run_pro_blif_3arg()
        else:
            # Make a copy of the blif file to be compatible with vpr flow
            shutil.copy(args.top_module+'_yosys_out.blif', args.top_module+".blif")

        # Always Generate the post-synthesis verilog files
        run_rewrite_verilog()

    if (args.fpga_flow == "vpr_blif"):
        collect_files_for_vpr()
    logger.info("Runing OpenFPGA Shell Engine ")
    run_openfpga_shell()
    if args.end_flow_with_test:
        run_netlists_verification()

    ExecTime["End"] = time.time()
    def timestr(x): return humanize.naturaldelta(timedelta(seconds=x)) \
        if "humanize" in sys.modules else str(int(x)) + " Sec "
    TimeInfo = ("Openfpga_flow completed, " +
                "Total Time Taken %s " %
                timestr(ExecTime["End"]-ExecTime["Start"]) +
                "VPR Time %s " %
                timestr(ExecTime["VPREnd"]-ExecTime["VPRStart"]))
    TimeInfo += ("Verification Time %s " %
                 timestr(ExecTime["VerificationEnd"] -
                         ExecTime["VerificationStart"])
                 if args.end_flow_with_test else "")
    logger.info(TimeInfo)
    exit()

# = = = = = = = = = = = = = = = = = = = = = = = = = = = = = = = = = = = = = = =
# Subroutines starts here
# = = = = = = = = = = = = = = = = = = = = = = = = = = = = = = = = = = = = = = =


def check_required_file():
    """ Function ensure existace of all required files for the script """
    files_dict = {
        "CAD TOOL PATH": os.path.join(flow_script_dir, os.pardir, 'misc',
                                      'fpgaflow_default_tool_path.conf'),
    }
    for filename, filepath in files_dict.items():
        if not os.path.isfile(filepath):
            clean_up_and_exit("Not able to locate deafult file " + filename)


def read_script_config():
    """ This fucntion reads default CAD tools path from configuration file """
    global config, cad_tools
    config = ConfigParser(interpolation=ExtendedInterpolation())
    config.read_dict(script_env_vars)
    default_cad_tool_conf = os.path.join(flow_script_dir, os.pardir, 'misc',
                                         'fpgaflow_default_tool_path.conf')
    config.read_file(open(default_cad_tool_conf))
    if args.flow_config:
        config.read_file(open(args.flow_config))
    if not "CAD_TOOLS_PATH" in config.sections():
        clean_up_and_exit("Missing CAD_TOOLS_PATH in openfpga_flow config")
    cad_tools = config["CAD_TOOLS_PATH"]

    if args.arch_variable_file:
        _, file_extension = os.path.splitext(args.arch_variable_file)
        if file_extension in [".yml", ".yaml"]:
            script_env_vars["PATH"].update(
                EnvYAML(args.arch_variable_file, include_environment=False))
        if file_extension in [".json", ]:
            with open(args.arch_variable_file, "r") as fp:
                script_env_vars["PATH"].update(json.load(fp))


def validate_command_line_arguments():
    '''
    This function validate the command line arguments
    FLOW_SCRIPT_CONFIG->valid_flows :
        Key is used to validate if the request flow is supported by the script
    CMD_ARGUMENT_DEPENDANCY :
        Validates the dependencies of the command arguments

    Checks the following file exists and replaces them with an absolute path
    - All architecture files
    - Benchmark files
    - Power tech files
    - Run directory
    - Activity file
    - Base verilog file
    '''
    logger.info("Validating commnad line arguments")

    if args.debug:
        logger.info("Setting loggger in debug mode")
        logger.setLevel(logging.DEBUG)

    # Check if flow supported
    if not args.fpga_flow in config.get("FLOW_SCRIPT_CONFIG", "valid_flows"):
        clean_up_and_exit("%s Flow not supported" % args.fpga_flow)

    # Check if argument list is consistant
    for eacharg, dependent in config.items("CMD_ARGUMENT_DEPENDANCY"):
        if getattr(args, eacharg, None):
            dependent = dependent.split(",")
            for eachdep in dependent:
                if not any([getattr(args, i, 0) for i in eachdep.split("|")]):
                    clean_up_and_exit("'%s' argument depends on (%s) argumets" %
                                      (eacharg, ", ".join(dependent).replace("|", " or ")))

    # Check if architecrue files exists
    args.arch_file = os.path.abspath(args.arch_file)
    if not os.path.isfile(args.arch_file):
        clean_up_and_exit(
            "VPR architecture file not found. -%s",
            args.arch_file)
    args.openfpga_arch_file = os.path.abspath(args.openfpga_arch_file)
    if not os.path.isfile(args.openfpga_arch_file):
        clean_up_and_exit(
            "OpenFPGA architecture file not found. -%s",
            args.openfpga_arch_file)

    # Filter provided benchmark files
    for index, everyinput in enumerate(args.benchmark_files):
        args.benchmark_files[index] = os.path.abspath(everyinput)
        if os.path.isdir(args.benchmark_files[index]):
            logger.warning("Skipping directory in bench %s" % everyinput)
            logger.warning("Directory is not support in benchmark list" +
                           "use wildcard pattern to add files")
            continue
        for everyfile in glob.glob(args.benchmark_files[index]):
            if not os.path.isfile(everyfile):
                clean_up_and_exit(
                    "Failed to copy benchmark file-%s", args.arch_file)

    # Filter provided powertech files
    if args.power_tech:
        args.power_tech = os.path.abspath(args.power_tech)
        if not os.path.isfile(args.power_tech):
            clean_up_and_exit(
                "Power Tech file not found. -%s", args.power_tech)

    # Expand run directory to absolute path
    args.run_dir = os.path.abspath(args.run_dir)
    if args.activity_file:
        args.activity_file = os.path.abspath(args.activity_file)
    if args.base_verilog:
        args.base_verilog = os.path.abspath(args.base_verilog)


def prepare_run_directory(run_dir):
    """
    Prepares run directory to run
    1. Change current directory to run_dir
    2. Copy architecture XML file to run_dir
    3. Copy circuit files to run_dir
    """
    logger.info("Run directory : %s" % run_dir)
    if os.path.isdir(run_dir):
        no_of_files = len(next(os.walk(run_dir))[2])
        shutil.rmtree(run_dir)
    os.makedirs(run_dir)
    # Clean run_dir is created change working directory
    os.chdir(run_dir)

    # Create arch dir in run_dir and copy flattened architecture file
    os.mkdir("arch")
    tmpl = Template(
        open(args.arch_file, encoding='utf-8').read())
    arch_filename = os.path.basename(args.arch_file)
    args.arch_file = os.path.join(run_dir, "arch", arch_filename)
    with open(args.arch_file, 'w', encoding='utf-8') as archfile:
        archfile.write(tmpl.safe_substitute(script_env_vars["PATH"]))

    if (args.openfpga_arch_file):
        tmpl = Template(
            open(args.openfpga_arch_file, encoding='utf-8').read())
        arch_filename = os.path.basename(args.openfpga_arch_file)
        args.openfpga_arch_file = os.path.join(run_dir, "arch", arch_filename)
        with open(args.openfpga_arch_file, 'w', encoding='utf-8') as archfile:
            archfile.write(tmpl.safe_substitute(script_env_vars["PATH"]))

    # Sanitize provided openshell template, if provided
    if (args.openfpga_shell_template):
        if not os.path.isfile(args.openfpga_shell_template or ""):
            logger.error("Openfpga shell file - %s" %
                         args.openfpga_shell_template)
            clean_up_and_exit("Provided openfpga_shell_template" +
                              f" {args.openfpga_shell_template} file not found")
        else:
            shutil.copy(args.openfpga_shell_template,
                        args.top_module+"_template.openfpga")

    # Create benchmark dir in run_dir and copy flattern architecture file
    os.mkdir("benchmark")
    try:
        for index, eachfile in enumerate(args.benchmark_files):
            args.benchmark_files[index] = shutil.copy2(
                eachfile, os.path.join(os.curdir, "benchmark"))
    except:
        logger.exception("Failed to copy all benchmark file to run_dir")


def clean_up_and_exit(msg, clean=False):
    logger.error("Current working directory : " + os.getcwd())
    logger.error(msg)
    logger.error("Exiting . . . . . .")
    exit(1)


def run_yosys_with_abc():
    """
    Execute yosys with ABC and optional blackbox support
    """
    tree = ET.parse(args.arch_file)
    root = tree.getroot()
    try:
        lut_size = max([int(pb_type.find("input").get("num_pins"))
                        for pb_type in root.iter("pb_type")
                        if pb_type.get("class") == "lut"])
        logger.info("Extracted lut_size size from arch XML = %s", lut_size)
        logger.info("Running Yosys with lut_size = %s", lut_size)
    except:
        logger.exception("Failed to extract lut_size from XML file")
        clean_up_and_exit("")
    args.K = lut_size
    # Yosys script parameter mapping
    ys_params = {
        "READ_VERILOG_FILE": " \n".join([
            "read_verilog -nolatches " + shlex.quote(eachfile)
            for eachfile in args.benchmark_files]),
        "TOP_MODULE": args.top_module,
        "LUT_SIZE": lut_size,
        "OUTPUT_BLIF": args.top_module+"_yosys_out.blif",
    }
<<<<<<< HEAD
    for indx in range(0, len(OpenFPGAArgs), 2):
        tmpVar = OpenFPGAArgs[indx][2:].upper()
        ys_params[tmpVar] = OpenFPGAArgs[indx+1]
=======

    for indx in range(0, len(OpenFPGAArgs), 2):
        tmpVar = OpenFPGAArgs[indx][2:].upper()
        ys_params[tmpVar] = OpenFPGAArgs[indx+1]
    
>>>>>>> a1aade5d
    yosys_template = args.yosys_tmpl if args.yosys_tmpl else os.path.join(
        cad_tools["misc_dir"], "ys_tmpl_yosys_vpr_flow.ys")
    tmpl = Template(open(yosys_template, encoding='utf-8').read())
    with open("yosys.ys", 'w') as archfile:
        archfile.write(tmpl.safe_substitute(ys_params))

    run_command("Run yosys", "yosys_output.log",
                [cad_tools["yosys_path"], 'yosys.ys'])


def run_odin2():
    pass


def run_abc_vtr():
    pass


def run_abc_for_standarad():
    pass


def run_ace2():
    if args.black_box_ace:
        with open(args.top_module+'_yosys_out.blif', 'r') as fp:
            blif_lines = fp.readlines()

        with open(args.top_module+'_bb.blif', 'w') as fp:
            for eachline in blif_lines:
                if ".names" in eachline:
                    input_nets = eachline.split()[1:]
                    if len(input_nets)-1 > args.K:
                        logger.error("One module in blif have more inputs" +
                                     " than K value")
                    # Map CEll to each logic in blif
                    map_nets = (input_nets[:-1] + ["unconn"]*args.K)[:args.K]
                    map_nets = ["I[%d]=%s" % (indx, eachnet)
                                for indx, eachnet in enumerate(map_nets)]
                    map_nets += ["O[0]=%s\n" % input_nets[-1]]
                    fp.write(".subckt CELL ")
                    fp.write(" ".join(map_nets))
                else:
                    fp.write(eachline)

            declar_input = " ".join(["I[%d]" % i for i in range(args.K)])
            model_tmpl = "\n" + \
                ".model CELL\n" + \
                ".inputs " + declar_input + " \n" + \
                ".outputs O[0]\n" + \
                ".blackbox\n" + \
                ".end\n"
            fp.write(model_tmpl)
    # Prepare ACE run command
    command = [
        "-b", args.top_module +
        ('_bb.blif' if args.black_box_ace else "_yosys_out.blif"),
        "-o", args.top_module+"_ace_out.act",
        "-n", args.top_module+"_ace_out.blif",
        "-c", "clk",
    ]
    command += ["-d", "%.4f" % args.ace_d] if args.ace_d else [""]
    command += ["-p", "%.4f" % args.ace_d] if args.ace_p else [""]
    try:
        filename = args.top_module + '_ace2_output.txt'
        with open(filename, 'w+') as output:
            process = subprocess.run([cad_tools["ace_path"]] + command,
                                     check=True,
                                     stdout=subprocess.PIPE,
                                     stderr=subprocess.PIPE,
                                     universal_newlines=True)
            output.write(process.stdout)
            if process.returncode:
                logger.info("ACE2 failed with returncode %d",
                            process.returncode)
                raise subprocess.CalledProcessError(0, command)
    except:
        logger.exception("Failed to run ACE2")
        clean_up_and_exit("")
    logger.info("ACE2 output is written in file %s" % filename)


def run_pro_blif_3arg():
    command = [
        "-i", args.top_module+"_ace_out.blif",
        "-o", args.top_module+".blif",
        "-initial_blif", args.top_module+'_yosys_out.blif',
    ]
    try:
        filename = args.top_module+'_blif_3args_output.txt'
        with open(filename, 'w+') as output:
            process = subprocess.run(["perl", cad_tools["pro_blif_path"]] +
                                     command,
                                     check=True,
                                     stdout=subprocess.PIPE,
                                     stderr=subprocess.PIPE,
                                     universal_newlines=True)
            output.write(process.stdout)
            if process.returncode:
                logger.info("blif_3args script failed with returncode %d",
                            process.returncode)
    except:
        logger.exception("Failed to run blif_3args")
        clean_up_and_exit("")
    logger.info("blif_3args output is written in file %s" % filename)


def collect_files_for_vpr():
    # Sanitize provided Benchmark option
    if len(args.benchmark_files) > 1:
        logger.error("Expecting Single Benchmark Blif file.")
    if not os.path.isfile(args.benchmark_files[0] or ""):
        clean_up_and_exit("Provided Blif file not found")
    shutil.copy(args.benchmark_files[0], args.top_module+".blif")

    # Sanitize provided Activity file option
    if not os.path.isfile(args.activity_file or ""):
        logger.error("Activity File - %s" % args.activity_file)
        clean_up_and_exit("Provided activity file not found")
    shutil.copy(args.activity_file, args.top_module+"_ace_out.act")

    # Sanitize provided Benchmark option
    if not os.path.isfile(args.base_verilog or ""):
        logger.error("Base Verilog File - %s" % args.base_verilog)
        clean_up_and_exit("Provided base_verilog file not found")
    shutil.copy(args.base_verilog, args.top_module+"_output_verilog.v")


def run_openfpga_shell():
    ExecTime["VPRStart"] = time.time()
    # bench_blif, fixed_chan_width, logfile, route_only=False
    tmpl = Template(open(args.top_module+"_template.openfpga",
                         encoding='utf-8').read())

    path_variables = script_env_vars["PATH"]
    path_variables["VPR_ARCH_FILE"] = args.arch_file
    path_variables["OPENFPGA_ARCH_FILE"] = args.openfpga_arch_file
    path_variables["VPR_TESTBENCH_BLIF"] = args.top_module+".blif"
    path_variables["ACTIVITY_FILE"] = args.top_module+"_ace_out.act"
    path_variables["REFERENCE_VERILOG_TESTBENCH"] = args.top_module + \
        "_output_verilog.v"

    for indx in range(0, len(OpenFPGAArgs), 2):
        tmpVar = OpenFPGAArgs[indx][2:].upper()
        path_variables[tmpVar] = OpenFPGAArgs[indx+1]

    with open(args.top_module+"_run.openfpga", 'w', encoding='utf-8') as archfile:
        archfile.write(tmpl.safe_substitute(path_variables))
    command = [cad_tools["openfpga_shell_path"], "-batch", "-f",
               args.top_module+"_run.openfpga"]
    run_command("OpenFPGA Shell Run", "openfpgashell.log", command)
    ExecTime["VPREnd"] = time.time()
    extract_vpr_stats("vpr_stdout.log")


def extract_vpr_stats(logfile, r_filename="vpr_stat", parse_section="vpr"):
    section = "DEFAULT_PARSE_RESULT_POWER" if parse_section == "power" \
        else "DEFAULT_PARSE_RESULT_VPR"
    vpr_log = open(logfile).read()
    resultDict = {}
    for name, value in config.items(section):
        reg_string, filt_function = value.split(",")
        match = re.search(reg_string[1:-1], vpr_log)
        if match:
            try:
                if "lambda" in filt_function.strip():
                    eval("ParseFunction = "+filt_function.strip())
                    extract_val = ParseFunction(**match.groups())
                elif filt_function.strip() == "int":
                    extract_val = int(match.group(1))
                elif filt_function.strip() == "float":
                    extract_val = float(match.group(1))
                elif filt_function.strip() == "str":
                    extract_val = str(match.group(1))
                elif filt_function.strip() == "scientific":
                    try:
                        mult = {"m": 1E-3, "u": 1E-6, "n": 1E-9,
                                "K": 1E-3, "M": 1E-6, "G": 1E-9, }.get(match.group(2)[0], 1)
                    except:
                        mult = 1
                    extract_val = float(match.group(1))*mult
                else:
                    extract_val = match.group(1)
            except:
                logger.exception("Filter failed")
                extract_val = "Filter Failed"
            resultDict[name] = extract_val

    dummyparser = ConfigParser()
    dummyparser.read_dict({"RESULTS": resultDict})

    with open(r_filename+'.result', 'w') as configfile:
        dummyparser.write(configfile)
    logger.info("%s result extracted in file %s" %
                (parse_section, r_filename+'.result'))


def run_rewrite_verilog():
    # Rewrite the verilog after optimization
    if not args.ys_rewrite_tmpl:
        script_cmd = [
            "read_blif %s" % args.top_module+".blif",
            "write_verilog %s" % args.top_module+"_output_verilog.v"
        ]
        command = [cad_tools["yosys_path"], "-p", "; ".join(script_cmd)]
        run_command("Yosys", "yosys_rewrite.log", command)
    else:
        ys_rewrite_params = {
            "INPUT_BLIF": args.top_module+".blif",
            "OUTPUT_VERILOG": args.top_module+"_output_verilog.v"
        }
        for indx in range(0, len(OpenFPGAArgs), 2):
            tmpVar = OpenFPGAArgs[indx][2:].upper()
            ys_rewrite_params[tmpVar] = OpenFPGAArgs[indx + 1]
        tmpl = Template(open(args.ys_rewrite_tmpl, encoding='utf-8').read())
        with open("yosys_rewrite.ys", 'w') as archfile:
            archfile.write(tmpl.safe_substitute(ys_params))
        run_command("Run yosys", "yosys_rewrite_output.log",
                [cad_tools["yosys_path"], 'yosys_rewrite.ys'])



def run_netlists_verification(exit_if_fail=True):
    ExecTime["VerificationStart"] = time.time()
    compiled_file = "compiled_"+args.top_module
    # include_netlists = args.top_module+"_include_netlists.v"
    tb_top_formal = args.top_module+"_top_formal_verification_random_tb"
    tb_top_autochecked = args.top_module+"_autocheck_top_tb"
    # netlists_path = args.vpr_fpga_verilog_dir_val+"/SRC/"

    command = [cad_tools["iverilog_path"]]
    command += ["-o", compiled_file]
    fpga_define_file = "./SRC/define_simulation.v"
    fpga_define_file_bk = "./SRC/define_simulation.v.bak"
    shutil.copy(fpga_define_file, fpga_define_file_bk)
    with open(fpga_define_file, "r") as fp:
        fpga_defines = fp.readlines()

    command += ["./SRC/%s_include_netlists.v" % args.top_module]
    command += ["-s"]
    if args.vpr_fpga_verilog_formal_verification_top_netlist:
        command += [tb_top_formal]
    else:
        command += [tb_top_autochecked]
        with open(fpga_define_file, "w") as fp:
            for eachLine in fpga_defines:
                if not (("ENABLE_FORMAL_VERIFICATION" in eachLine) or
                        "FORMAL_SIMULATION" in eachLine):
                    fp.write(eachLine)
    run_command("iverilog_verification", "iverilog_output.txt", command)

    vvp_command = ["vvp", compiled_file]
    output = run_command("vvp_verification", "vvp_sim_output.txt", vvp_command)
    if "Succeed" in output:
        logger.info("VVP Simulation Successful")
    else:
        logger.error(str(output).split("\n")[-1])
        if exit_if_fail:
            clean_up_and_exit("Failed to run VVP verification")
    ExecTime["VerificationEnd"] = time.time()


def run_command(taskname, logfile, command, exit_if_fail=True):
    logger.info("Launching %s " % taskname)
    with open(logfile, 'w') as output:
        try:
            output.write(" ".join(command)+"\n")
            process = subprocess.run(command,
                                     stdout=subprocess.PIPE,
                                     stderr=subprocess.PIPE,
                                     universal_newlines=True)
            output.write(process.stdout)
            output.write(process.stderr)
            output.write(str(process.returncode))
            if "openfpgashell" in logfile:
                filter_openfpga_output(process.stdout)
            if process.returncode:
                logger.error("%s run failed with returncode %d" %
                             (taskname, process.returncode))
                logger.error("command %s" % " ".join(command))
                filter_failed_process_output(process.stderr)
                if exit_if_fail:
                    clean_up_and_exit("Failed to run %s task" % taskname)
        except Exception:
            logger.exception("%s failed to execute" % (taskname))
            traceback.print_exc(file=output)
            if exit_if_fail:
                clean_up_and_exit("Failed to run %s task" % taskname)
    logger.info("%s is written in file %s" % (taskname, logfile))
    return process.stdout


def filter_openfpga_output(vpr_output):
    stdout = iter(vpr_output.split("\n"))
    try:
        for i in range(50):
            if "Version:" in next(stdout):
                logger.info("OpenFPGAShell %s %s" %
                            (next(stdout), next(stdout)))
                break
    except StopIteration:
        pass


def filter_failed_process_output(vpr_output):
    for line in vpr_output.split("\n"):
        if "error" in line.lower():
            logger.error("-->>" + line)


if __name__ == "__main__":
    ExecTime["Start"] = time.time()
    # args = parser.parse_args()
    args, OpenFPGAArgs = parser.parse_known_args()
    main()<|MERGE_RESOLUTION|>--- conflicted
+++ resolved
@@ -491,17 +491,11 @@
         "LUT_SIZE": lut_size,
         "OUTPUT_BLIF": args.top_module+"_yosys_out.blif",
     }
-<<<<<<< HEAD
-    for indx in range(0, len(OpenFPGAArgs), 2):
-        tmpVar = OpenFPGAArgs[indx][2:].upper()
-        ys_params[tmpVar] = OpenFPGAArgs[indx+1]
-=======
 
     for indx in range(0, len(OpenFPGAArgs), 2):
         tmpVar = OpenFPGAArgs[indx][2:].upper()
         ys_params[tmpVar] = OpenFPGAArgs[indx+1]
     
->>>>>>> a1aade5d
     yosys_template = args.yosys_tmpl if args.yosys_tmpl else os.path.join(
         cad_tools["misc_dir"], "ys_tmpl_yosys_vpr_flow.ys")
     tmpl = Template(open(yosys_template, encoding='utf-8').read())
