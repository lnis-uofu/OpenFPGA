--- conflicted
+++ resolved
@@ -102,18 +102,11 @@
     for (const auto& port : module_manager.module_ports_by_type(module_id, kv.first)) {
       if (0 != port_cnt) {
         /* Do not dump a comma for the first port */
-<<<<<<< HEAD
         fp << "," << std::endl; 
       }
       /* Print port */
       fp << "\t//----- " << module_manager.module_port_type_str(kv.first)  << " -----" << std::endl; 
       fp << "\t" << generate_verilog_port(kv.second, port);
-=======
-        fp << ", //----- " << module_manager.module_port_type_str(kv.first)  << " -----" << std::endl; 
-      }
-      /* Print port */
-      fp << "\t" << generate_verilog_port(kv.second, port) << std::endl;
->>>>>>> fcb31e4c
       port_cnt++;
     }
   }
@@ -127,14 +120,71 @@
   check_file_handler(fp);
 
   print_verilog_module_definition(fp, module_manager.module_name(module_id));
-<<<<<<< HEAD
+
+  print_verilog_module_ports(fp, module_manager, module_id);
+
+  fp << std::endl << ");" << std::endl;
+}
+
+/************************************************
+ * Print an instance for a Verilog module
+ ***********************************************/
+void print_verilog_module_instance(std::fstream& fp, 
+                                   const ModuleManager& module_manager, 
+                                   const ModuleId& parent_module_id, const ModuleId& child_module_id,
+                                   std::map<std::string, std::string>& port2port_name_map,
+                                   const bool& explicit_port_map) {
+
+  check_file_handler(fp);
+
+  /* Print module name */
+  fp << "\t" << module_manager.module_name(child_module_id) << " ";
+  /* Print instance name, <name>_<num_instance_in_parent_module> */
+  fp << module_manager.module_name(child_module_id) << "_" << module_manager.num_instance(parent_module_id, child_module_id) << "_" << " (" << std::endl;
   
-=======
-
->>>>>>> fcb31e4c
-  print_verilog_module_ports(fp, module_manager, module_id);
-
-  fp << std::endl << ");" << std::endl;
+  /* Print each port with/without explicit port map */
+  /* port type2type mapping */
+  std::map<ModuleManager::e_module_port_type, enum e_dump_verilog_port_type> port_type2type_map;
+  port_type2type_map[ModuleManager::MODULE_GLOBAL_PORT] = VERILOG_PORT_CONKT;
+  port_type2type_map[ModuleManager::MODULE_INOUT_PORT] = VERILOG_PORT_CONKT;
+  port_type2type_map[ModuleManager::MODULE_INPUT_PORT] = VERILOG_PORT_CONKT;
+  port_type2type_map[ModuleManager::MODULE_OUTPUT_PORT] = VERILOG_PORT_CONKT;
+  port_type2type_map[ModuleManager::MODULE_CLOCK_PORT] = VERILOG_PORT_CONKT;
+
+  /* Port sequence: global, inout, input, output and clock ports, */
+  size_t port_cnt = 0;
+  for (const auto& kv : port_type2type_map) {
+    for (const auto& port : module_manager.module_ports_by_type(child_module_id, kv.first)) {
+      if (0 != port_cnt) {
+        /* Do not dump a comma for the first port */
+        fp << "," << std::endl; 
+      }
+      /* Print port */
+      fp << "\t\t";
+      /* if explicit port map is required, output the port name */
+      if (true == explicit_port_map) {
+        fp << "." << port.get_name() << "(";
+      }
+      /* Try to find the instanced port name in the name map */
+      std::map<std::string, std::string>::iterator it = port2port_name_map.find(port.get_name());
+      if (it != port2port_name_map.end()) {
+        /* Found it, we assign the port name */ 
+        BasicPort instance_port(port.get_name(), 1);
+        fp << generate_verilog_port(kv.second, instance_port);
+      } else {
+        /* Not found, we give the default port name */
+        fp << generate_verilog_port(kv.second, port);
+      }
+      /* if explicit port map is required, output the pair of branket */
+      if (true == explicit_port_map) {
+        fp << ")";
+      }
+      port_cnt++;
+    }
+  }
+  
+  /* Print an end to the instance */
+  fp << "\t" << ");" << std::endl;
 }
 
 
