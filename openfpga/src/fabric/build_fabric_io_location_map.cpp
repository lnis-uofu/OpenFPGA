--- conflicted
+++ resolved
@@ -79,56 +79,12 @@
           if (false == module_manager.port_is_mappable_io(child, gpio_port_id)) {
             continue;
           }
-
-<<<<<<< HEAD
-      t_physical_tile_type_ptr grid_type = grids[ix][iy].type;
-
-      /* Find the module name for this type of grid */
-      std::string grid_module_name_prefix(GRID_MODULE_NAME_PREFIX);
-      std::string grid_module_name = generate_grid_block_module_name(grid_module_name_prefix, std::string(grid_type->name), is_io_type(grid_type), NUM_SIDES);
-      ModuleId grid_module = module_manager.find_module(grid_module_name);
-      VTR_ASSERT(true == module_manager.valid_module_id(grid_module));
-
-      /* Find all the GPIO ports in the grid module */
-
-      /* MUST DO: register in io location mapping!
-       * I/O location mapping is a critical look-up for testbench generators
-       * As we add the I/O grid instances to top module by following order:
-       * TOP -> RIGHT -> BOTTOM -> LEFT
-       * The I/O index will increase in this way as well.
-       * This organization I/O indices is also consistent to the way 
-       * that GPIOs are wired in function connect_gpio_module()
-       *
-       * Note: if you change the GPIO function, you should update here as well!
-       * FIXME: The codes should be adapt to support sub tiles!!!
-       */
-      for (int z = 0; z < grids[ix][iy].type->capacity; ++z) {
-        for (const ModuleManager::e_module_port_type& module_io_port_type : MODULE_IO_PORT_TYPES) {
-          for (const ModulePortId& gpio_port_id : module_manager.module_port_ids_by_type(grid_module, module_io_port_type)) {
-            /* Only care mappable I/O */
-            if (false == module_manager.port_is_mappable_io(grid_module, gpio_port_id)) {
-              continue;
-            }
-
-            const BasicPort& gpio_port = module_manager.module_port(grid_module, gpio_port_id);
-
-            auto curr_io_index = io_counter.find(gpio_port.get_name());
-            /* Index always start from zero */
-            if (curr_io_index == io_counter.end()) {
-              io_counter[gpio_port.get_name()] = 0;
-            }
-            io_location_map.set_io_index(ix, iy, z,
-                                         gpio_port.get_name(),
-                                         io_counter[gpio_port.get_name()]);
-            io_counter[gpio_port.get_name()]++;
-=======
           const BasicPort& gpio_port = module_manager.module_port(child, gpio_port_id);
 
           auto curr_io_index = io_counter.find(gpio_port.get_name());
           /* Index always start from zero */
           if (curr_io_index == io_counter.end()) {
             io_counter[gpio_port.get_name()] = 0;
->>>>>>> 30988d70
           }
           io_location_map.set_io_index(coord.x(), coord.y(), subchild_coord.x(),
                                        gpio_port.get_name(),
