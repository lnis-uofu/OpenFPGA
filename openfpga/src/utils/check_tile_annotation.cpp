--- conflicted
+++ resolved
@@ -28,15 +28,6 @@
  *     i.e., is_clock, is_reset, is_set
  *   - Otherwise, error out
  *******************************************************************/
-<<<<<<< HEAD
-static
-int check_tile_annotation_conflicts_with_circuit_library(const TileAnnotation& tile_annotation,
-                                                         const CircuitLibrary& circuit_lib) {
-  int num_err = 0;
-
-  std::vector<CircuitPortId> ckt_global_ports = find_circuit_library_global_ports(circuit_lib);
-  for (const TileGlobalPortId& tile_global_port : tile_annotation.global_ports()) {
-=======
 static int check_tile_annotation_conflicts_with_circuit_library(
   const TileAnnotation& tile_annotation, const CircuitLibrary& circuit_lib) {
   int num_err = 0;
@@ -45,7 +36,6 @@
     find_circuit_library_global_ports(circuit_lib);
   for (const TileGlobalPortId& tile_global_port :
        tile_annotation.global_ports()) {
->>>>>>> d79ada87
     for (const CircuitPortId& ckt_global_port : ckt_global_ports) {
       if (tile_annotation.global_port_name(tile_global_port) !=
           circuit_lib.port_prefix(ckt_global_port)) {
@@ -125,15 +115,9 @@
  *   - a non-clock port should be defined as a non-clock global port in physical
  *tile
  *******************************************************************/
-<<<<<<< HEAD
-static
-int check_tile_annotation_conflicts_with_physical_tile(const TileAnnotation& tile_annotation,
-                                                       const std::vector<t_physical_tile_type>& physical_tile_types) {
-=======
 static int check_tile_annotation_conflicts_with_physical_tile(
   const TileAnnotation& tile_annotation,
   const std::vector<t_physical_tile_type>& physical_tile_types) {
->>>>>>> d79ada87
   int num_err = 0;
 
   for (const TileGlobalPortId& tile_global_port :
@@ -144,29 +128,6 @@
          ++tile_info_id) {
       /* Must find a valid physical tile in the same name */
       size_t found_matched_physical_tile = 0;
-<<<<<<< HEAD
-      size_t found_matched_physical_subtile = 0;
-      size_t found_matched_physical_tile_port = 0;
-
-      std::string required_name = tile_annotation.global_port_tile_names(tile_global_port)[tile_info_id];
-      BasicPort required_tile_port = tile_annotation.global_port_tile_ports(tile_global_port)[tile_info_id];
-
-      std::string required_tile_name = required_name;
-      std::string required_subtile_name = required_name;
-
-      /* If contains delimiter split thetile and subtile name */
-      if (required_name.find(".") != std::string::npos)
-      {
-        required_tile_name = required_name.substr(0, required_name.find("."));
-        required_subtile_name = required_name.substr(required_name.find(".") + 1, required_name.length());
-      }
-
-      VTR_LOG("required_name %s | required_tile_name %s | required_subtile_name %s\n",
-              required_name.c_str(),
-              required_tile_name.c_str(),
-              required_subtile_name.c_str());
-
-=======
       size_t found_matched_physical_tile_port = 0;
 
       std::string required_tile_name =
@@ -174,7 +135,6 @@
       BasicPort required_tile_port =
         tile_annotation.global_port_tile_ports(tile_global_port)[tile_info_id];
 
->>>>>>> d79ada87
       for (const t_physical_tile_type& physical_tile : physical_tile_types) {
         if (std::string(physical_tile.name) != required_tile_name) {
           continue;
@@ -183,17 +143,9 @@
         /* Found a match, increment the counter */
         found_matched_physical_tile++;
 
-<<<<<<< HEAD
-        /* Must found a valid port where both port name and port size must match!!! */
-        for (const t_sub_tile &sub_tile : physical_tile.sub_tiles) {
-          if (std::string(sub_tile.name) != required_subtile_name) {
-            continue;
-          }
-=======
         /* Must found a valid port where both port name and port size must
          * match!!! */
         for (const t_sub_tile& sub_tile : physical_tile.sub_tiles) {
->>>>>>> d79ada87
           for (const t_physical_tile_port& tile_port : sub_tile.ports) {
             if (std::string(tile_port.name) != required_tile_port.get_name()) {
               continue;
@@ -247,19 +199,6 @@
               num_err++;
             }
 
-<<<<<<< HEAD
-            float pin_Fc = find_physical_tile_pin_Fc(&physical_tile, grid_pin_index);
-            if (0. != pin_Fc) {
-              VTR_LOGF_ERROR(__FILE__, __LINE__,
-                             "Tile port '%s.%s[%ld:%ld]' in tile annotation '%s' match physical tile port %s.%s  but its Fc is not zero '%g' !\n",
-                             required_tile_name.c_str(),
-                             required_tile_port.get_name().c_str(),
-                             required_tile_port.get_lsb(),
-                             required_tile_port.get_msb(),
-                             tile_annotation.global_port_name(tile_global_port).c_str(),
-                             physical_tile.name, tile_port.name, pin_Fc);
-
-=======
             float pin_Fc =
               find_physical_tile_pin_Fc(&physical_tile, grid_pin_index);
             if (0. != pin_Fc) {
@@ -272,7 +211,6 @@
                 required_tile_port.get_lsb(), required_tile_port.get_msb(),
                 tile_annotation.global_port_name(tile_global_port).c_str(),
                 physical_tile.name, tile_port.name, pin_Fc);
->>>>>>> d79ada87
             }
 
             found_matched_physical_tile_port++;
