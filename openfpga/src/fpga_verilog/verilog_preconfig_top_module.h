--- conflicted
+++ resolved
@@ -6,12 +6,12 @@
  *******************************************************************/
 #include <vector>
 #include <string>
-#include "circuit_library.h" 
-#include "vpr_context.h" 
-#include "module_manager.h" 
-#include "bitstream_manager.h" 
-#include "io_location_map.h" 
-#include "vpr_netlist_annotation.h" 
+#include "circuit_library.h"
+#include "vpr_context.h"
+#include "module_manager.h"
+#include "bitstream_manager.h"
+#include "io_location_map.h"
+#include "vpr_netlist_annotation.h"
 
 /********************************************************************
  * Function declaration
@@ -27,14 +27,10 @@
                                         const AtomContext& atom_ctx,
                                         const PlacementContext& place_ctx,
                                         const IoLocationMap& io_location_map,
-                                        const VprNetlistAnnotation& netlist_annotation, 
+                                        const VprNetlistAnnotation& netlist_annotation,
                                         const std::string& circuit_name,
-<<<<<<< HEAD
-                                        const std::string& verilog_fname);
-=======
                                         const std::string& verilog_fname,
                                         const bool& explicit_port_mapping);
->>>>>>> ba381200
 
 } /* end namespace openfpga */
 
