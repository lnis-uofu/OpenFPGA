name: Build docker CI images
on:
  - workflow_dispatch

# Environment variables
env:
  DOCKER_REPO: ${{ secrets.DOCKER_REPO }}
  REPO_OWNER: ${{ github.repository_owner }}

jobs:
  change_detect:
    name: "Detect code changes"
    runs-on: ubuntu-18.04
    outputs:
      docker_repo: ${{ steps.changes.outputs.docker_repo }}
    steps:
      - name: Check for source code changes
        id: changes
        run: |
            if [[ -n "${DOCKER_REPO}" ]]; then
              echo "name=docker_repo::$REPO_OWNER"
              echo "::set-output name=docker_repo::$REPO_OWNER"
            else
              echo "name=docker_repo::lnis-uofu"
              echo "::set-output name=docker_repo::lnis-uofu"
            fi

  base_images:
    name: Push Docker images
    needs: [change_detect]
    runs-on: ubuntu-latest
<<<<<<< HEAD
    if: ${{ env.DOCKER_REPO }}
=======
>>>>>>> c35c9bad
    steps:
      - name: Checkout
        uses: actions/checkout@v2
      - name: Set up QEMU
        uses: docker/setup-qemu-action@v1
      - name: Set up Docker Buildx
        uses: docker/setup-buildx-action@v1
      - name: Login to GitHub Container Registry
        uses: docker/login-action@v1
        with:
          registry: ghcr.io
          username: ${{ needs.change_detect.outputs.docker_repo }}
          password: ${{ secrets.CR_PAT }}
      - name: Build base
        uses: docker/build-push-action@v2
        with:
          context: .
          file: ./docker/Dockerfile.base
          push: ${{ (env.DOCKER_REPO) && (github.ref == 'refs/heads/master')}}
          tags: ghcr.io/${{ needs.change_detect.outputs.docker_repo }}/openfpga-build-base:latest
      - name: Build environment image
        uses: docker/build-push-action@v2
        with:
          context: .
          file: ./docker/Dockerfile.env
          push: ${{ (env.DOCKER_REPO) && (github.ref == 'refs/heads/master')}}
          tags: ghcr.io/${{ needs.change_detect.outputs.docker_repo }}/openfpga-env:latest

  compiler_images:
    name: Build ${{ matrix.compiler }} compiler image
    needs: [base_images, change_detect]
    runs-on: ubuntu-latest
    strategy:
      matrix:
        compiler:
          - gcc-5
          - gcc-6
          - gcc-7
          - gcc-8
          - gcc-9
          - clang-6.0
          - clang-8
    steps:
      - name: Checkout
        uses: actions/checkout@v2
      - name: Set up QEMU
        uses: docker/setup-qemu-action@v1
      - name: Set up Docker Buildx
        uses: docker/setup-buildx-action@v1
      - name: Login to GitHub Container Registry
        uses: docker/login-action@v1
        with:
          registry: ghcr.io
          username: ${{ needs.change_detect.outputs.docker_repo }}
          password: ${{ secrets.CR_PAT }}
      - name: Build ${{ matrix.compiler }} image
        uses: docker/build-push-action@v2
        with:
          context: .
          file: ./docker/Dockerfile.${{ matrix.compiler }}
          push: ${{ (env.DOCKER_REPO) && (github.ref == 'refs/heads/master')}}
          tags: ghcr.io/${{ needs.change_detect.outputs.docker_repo }}/openfpga-build-${{ matrix.compiler }}:latest<|MERGE_RESOLUTION|>--- conflicted
+++ resolved
@@ -29,10 +29,6 @@
     name: Push Docker images
     needs: [change_detect]
     runs-on: ubuntu-latest
-<<<<<<< HEAD
-    if: ${{ env.DOCKER_REPO }}
-=======
->>>>>>> c35c9bad
     steps:
       - name: Checkout
         uses: actions/checkout@v2
