apt-get install --no-install-recommends -y \
libdatetime-perl libc6 libffi6 libgcc1 libreadline7 libstdc++6 \
libtcl8.6 python3.8 python3-pip zlib1g libbz2-1.0 \
<<<<<<< HEAD
iverilog git rsync make wget curl
=======
iverilog git rsync make curl wget
>>>>>>> d85e55ae
<|MERGE_RESOLUTION|>--- conflicted
+++ resolved
@@ -1,8 +1,4 @@
 apt-get install --no-install-recommends -y \
 libdatetime-perl libc6 libffi6 libgcc1 libreadline7 libstdc++6 \
 libtcl8.6 python3.8 python3-pip zlib1g libbz2-1.0 \
-<<<<<<< HEAD
-iverilog git rsync make wget curl
-=======
-iverilog git rsync make curl wget
->>>>>>> d85e55ae
+iverilog git rsync make curl wget