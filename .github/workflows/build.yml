name: Test 

# Run CI on push, PR, and weekly.

on:
  push:
  pull_request:
  schedule:
    - cron: "0 0 * * 0 " # weekly

# Environment variables
env:
  # Customize the CMake build type here (Release, Debug, RelWithDebInfo, etc.)
  BUILD_TYPE: Release
  MAKEFLAGS: "-j8"
  DOCKER_REPO: ${{ secrets.DOCKER_REPO }}
  # (Boolean) Setting this value to True, will force linux tet always
  IGNORE_DOCKER_TEST: ${{ secrets.IGNORE_DOCKER_TEST }}
  REPO_OWNER: ${{ github.repository_owner }}

# Multiple job to tests
jobs:
  change_detect:
    name: "Detect code changes"
    runs-on: ubuntu-20.04
    outputs:
      # this is output as string, see https://docs.github.com/en/actions/reference/workflow-syntax-for-github-actions#jobsjob_idoutputs
      source_modified: ${{ steps.changes.outputs.status_code == '1' }}
      force_upload: false
      sha_short: ${{ steps.changes.outputs.sha_short }}
      docker_repo: ${{ steps.changes.outputs.docker_repo }}
    steps:
      - name: Cancel previous
        uses: styfle/cancel-workflow-action@0.9.1
        with:
          access_token: ${{ github.token }}
          
      - name: Checkout OpenFPGA repo
        uses: actions/checkout@v3
        with:
          fetch-depth: 0

      - name: Check for source code changes
        id: changes
        run: |
          git diff origin/master HEAD --name-status -- . ':!openfpga_flow' ':!docs'
          if git diff origin/master HEAD --name-status --exit-code -- . ':!openfpga_flow' ':!docs'; then
            echo "::set-output name=status_code::0"
          else
            echo "::set-output name=status_code::$?"
          fi
          if [[ (${GITHUB_REF} == 'refs/heads/master') || -n "${IGNORE_DOCKER_TEST}"  ]]; then
            echo "Current branch is master forcing source_modified"
            echo "::set-output name=status_code::1"
          fi
          if [[ -n "${DOCKER_REPO}" ]]; then
            echo "name=docker_repo::$REPO_OWNER"
            echo "::set-output name=docker_repo::$REPO_OWNER"
          else
            echo "name=docker_repo::lnis-uofu"
            echo "::set-output name=docker_repo::lnis-uofu"
          fi
          echo "::set-output name=sha_short::$(git rev-parse --short HEAD)"

  # Test the compilation compatibility
  linux_build:
    needs: change_detect
    if: ${{ fromJSON(needs.change_detect.outputs.source_modified) }}
    name: ${{ matrix.config.name }}
    runs-on: ubuntu-20.04
    # Note: dependencies are installed in the container. See details about dependency list in docker/Dockerfile.master
    # Comment the line out when base image is built again
    #container: ghcr.io/${{ needs.change_detect.outputs.docker_repo }}/openfpga-build-${{ matrix.config.cc}}
    # Branch on different OS and settings
    strategy:
      fail-fast: false
      matrix:
        config:
          - name: "Build Compatibility: GCC-7 (Ubuntu 20.04)"
            cc: gcc-7
            cxx: g++-7
          - name: "Build Compatibility: GCC-8 (Ubuntu 20.04)"
            cc: gcc-8
            cxx: g++-8
          - name: "Build Compatibility: GCC-9 (Ubuntu 20.04)"
            cc: gcc-9
            cxx: g++-9
          - name: "Build Compatibility: GCC-10 (Ubuntu 20.04)"
            cc: gcc-10
            cxx: g++-10
          - name: "Build Compatibility: GCC-11 (Ubuntu 20.04)"
            cc: gcc-11
            cxx: g++-11
          - name: "Build Compatibility: Clang-6 (Ubuntu 20.04)"
            cc: clang-6.0
            cxx: clang++-6.0
          - name: "Build Compatibility: Clang-7 (Ubuntu 20.04)"
            cc: clang-7
            cxx: clang++-7
          - name: "Build Compatibility: Clang-8 (Ubuntu 20.04)"
            cc: clang-8
            cxx: clang++-8
          - name: "Build Compatibility: Clang-10 (Ubuntu 20.04)"
            cc: clang-10
            cxx: clang++-10
    # Define the steps to run the build job
    env:
      CC: ${{ matrix.config.cc }}
      CXX: ${{ matrix.config.cxx }}
    steps:
      - name: Cancel previous
        uses: styfle/cancel-workflow-action@0.9.1
        with:
          access_token: ${{ github.token }}
          
      - name: Checkout OpenFPGA repo
<<<<<<< HEAD
        uses: actions/checkout@v2
=======
        uses: actions/checkout@v3
>>>>>>> 30a9f6fb

      - name: Install dependencies
        run: sudo bash ./.github/workflows/install_dependencies_build.sh
      
      - name: Dump tool versions
        run: |
          cmake --version
          ${CC} --version
          ${CXX} --version

      - uses: hendrikmuhs/ccache-action@v1

      - name: checkout submodules
        shell: bash
        run: |
          make checkout

      - name: Build
        shell: bash
        run: |
<<<<<<< HEAD
          make checkout
=======
>>>>>>> 30a9f6fb
          make compile BUILD_TYPE=$BUILD_TYPE

      # Check the cache size and see if it is over the limit
      - name: Check ccache size
        run: ccache -s
      - name: Upload artifact
        uses: actions/upload-artifact@v2
        if: ${{ matrix.config.cc == 'gcc-8'}}
        with:
          name: openfpga
          path: |
            build/vtr-verilog-to-routing/abc/abc
            build/vtr-verilog-to-routing/abc/libabc.a
            build/vtr-verilog-to-routing/ace2/ace
            build/vtr-verilog-to-routing/vpr/libvpr.a
            build/vtr-verilog-to-routing/vpr/vpr
            build/openfpga/libopenfpga.a
            build/openfpga/openfpga_shell.so
            build/openfpga/openfpga
            build/yosys/share
            build/yosys/bin
            openfpga_flow
            openfpga.sh

  linux_build_opt:
    needs: change_detect
    if: ${{ fromJSON(needs.change_detect.outputs.source_modified) }}
    name: ${{ matrix.config.name }}
    runs-on: ubuntu-20.04
    # Note: dependencies are installed in the container. See details about dependency list in docker/Dockerfile.master
    # Comment the line out when base image is built again
    #container: ghcr.io/${{ needs.change_detect.outputs.docker_repo }}/openfpga-build-${{ matrix.config.cc}}
    # Branch on different OS and settings
    strategy:
      fail-fast: false
      matrix:
        config:
          - name: "Build w/o Yosys (Ubuntu 20.04)"
            cc: gcc-9
            cxx: g++-9
            cmake_flags: "-DOPENFPGA_WITH_YOSYS=OFF"
          - name: "Build w/o Yosys plugin (Ubuntu 20.04)"
            cc: gcc-9
            cxx: g++-9
            cmake_flags: "-DOPENFPGA_WITH_YOSYS_PLUGIN=OFF"
          - name: "Build w/o test (Ubuntu 20.04)"
            cc: gcc-9
            cxx: g++-9
            cmake_flags: "-DOPENFPGA_WITH_TEST=OFF"
          - name: "Build w/o version number (Ubuntu 20.04)"
            cc: gcc-9
            cxx: g++-9
            cmake_flags: "-DOPENFPGA_WITH_VERSION=OFF"
          - name: "Build w/o SWIG support (Ubuntu 20.04)"
            cc: gcc-9
            cxx: g++-9
            cmake_flags: "-DOPENFPGA_WITH_SWIG=OFF"
    # Define the steps to run the build job
    env:
      CC: ${{ matrix.config.cc }}
      CXX: ${{ matrix.config.cxx }}
    steps:
      - name: Cancel previous
        uses: styfle/cancel-workflow-action@0.9.1
        with:
          access_token: ${{ github.token }}
          
      - name: Checkout OpenFPGA repo
<<<<<<< HEAD
        uses: actions/checkout@v2
=======
        uses: actions/checkout@v3
>>>>>>> 30a9f6fb

      - name: Install dependencies
        run: sudo bash ./.github/workflows/install_dependencies_build.sh
      
      - name: Dump tool versions
        run: |
          cmake --version
          ${CC} --version
          ${CXX} --version

      - uses: hendrikmuhs/ccache-action@v1

      - name: checkout submodules
        shell: bash
        run: |
          make checkout

      - name: Build
        shell: bash
        run: |
<<<<<<< HEAD
          make checkout
=======
>>>>>>> 30a9f6fb
          make compile BUILD_TYPE=$BUILD_TYPE CMAKE_FLAGS="${{ matrix.config.cmake_flags }}"

  ubuntu_support:
    needs: change_detect
    if: ${{ fromJSON(needs.change_detect.outputs.source_modified) }}
    name: ${{ matrix.config.name }}
    runs-on: ubuntu-22.04
    strategy:
      fail-fast: false
      matrix:
        config:
          - name: "Build (Ubuntu 22.04)"
            cc: gcc-11
            cxx: g++-11
    # Define the steps to run the build job
    env:
      CC: ${{ matrix.config.cc }}
      CXX: ${{ matrix.config.cxx }}
    steps:
      - name: Cancel previous
        uses: styfle/cancel-workflow-action@0.9.1
        with:
          access_token: ${{ github.token }}
          
      - name: Checkout OpenFPGA repo
<<<<<<< HEAD
        uses: actions/checkout@v2
=======
        uses: actions/checkout@v3
>>>>>>> 30a9f6fb

      - name: Install dependencies
        run: sudo bash ./.github/workflows/install_dependencies_build_ubuntu22p04.sh
      
      - name: Dump tool versions
        run: |
          cmake --version
          ${CC} --version
          ${CXX} --version

      - uses: hendrikmuhs/ccache-action@v1

      - name: checkout submodules
        shell: bash
        run: |
          make checkout

      - name: Build
        shell: bash
        run: |
<<<<<<< HEAD
          make checkout
=======
>>>>>>> 30a9f6fb
          make compile BUILD_TYPE=$BUILD_TYPE 

  debug_build:
    needs: change_detect
    if: ${{ fromJSON(needs.change_detect.outputs.source_modified) }}
    # Prevents from running on forks where no custom runners are available
    #if: ${{ fromJSON(needs.change_detect.outputs.source_modified) }} && ${{ github.repository_owner == 'lnis-uofu' }}
    name: ${{ matrix.config.name }}
    runs-on: ubuntu-22.04
    strategy:
      fail-fast: false
      matrix:
        config:
          - name: "Debug Build (Ubuntu 22.04)"
            cc: gcc-11
            cxx: g++-11
            build_type: debug
            cores: 4
    # Define the steps to run the build job
    env:
      CC: ${{ matrix.config.cc }}
      CXX: ${{ matrix.config.cxx }}
    steps:
      - name: Cancel previous
        uses: styfle/cancel-workflow-action@0.9.1
        with:
          access_token: ${{ github.token }}
          
      - name: Checkout OpenFPGA repo
<<<<<<< HEAD
        uses: actions/checkout@v2
=======
        uses: actions/checkout@v3
>>>>>>> 30a9f6fb

      - name: Install dependencies
        run: |
          sudo bash ./.github/workflows/install_dependencies_build_ubuntu22p04.sh
          sudo bash ./.github/workflows/install_dependencies_run_ubuntu22p04.sh
          sudo python3 -m pip install -r requirements.txt

      - name: Dump tool versions
        run: |
          cmake --version
          ${CC} --version
          ${CXX} --version

      - uses: hendrikmuhs/ccache-action@v1

      - name: checkout submodules
        shell: bash
        run: |
          make checkout

      - name: Build
        shell: bash
        run: |
<<<<<<< HEAD
          make checkout
=======
>>>>>>> 30a9f6fb
          make compile BUILD_TYPE=${{ matrix.config.build_type }} -j ${{ matrix.config.cores }}

      - name: Quick Test
        shell: bash
        run: |
          source openfpga.sh && run-task compilation_verification --debug --show_thread_logs

  no_warning_build:
    needs: change_detect
    if: ${{ fromJSON(needs.change_detect.outputs.source_modified) }}
    name: ${{ matrix.config.name }}
    runs-on: ubuntu-22.04
    strategy:
      fail-fast: false
      matrix:
        config:
          - name: "No-warning Build (Ubuntu 22.04)"
            cc: gcc-11
            cxx: g++-11
            build_type: release
            cores: 4
    # Define the steps to run the build job
    env:
      CC: ${{ matrix.config.cc }}
      CXX: ${{ matrix.config.cxx }}
    steps:
      - name: Cancel previous
        uses: styfle/cancel-workflow-action@0.9.1
        with:
          access_token: ${{ github.token }}
          
      - name: Checkout OpenFPGA repo
<<<<<<< HEAD
        uses: actions/checkout@v2
=======
        uses: actions/checkout@v3
>>>>>>> 30a9f6fb

      - name: Install dependencies
        run: |
          sudo bash ./.github/workflows/install_dependencies_build_ubuntu22p04.sh
          sudo bash ./.github/workflows/install_dependencies_run_ubuntu22p04.sh
          sudo python3 -m pip install -r requirements.txt

      - name: Dump tool versions
        run: |
          cmake --version
          ${CC} --version
          ${CXX} --version

      - uses: hendrikmuhs/ccache-action@v1

      - name: checkout submodules
        shell: bash
        run: |
          make checkout

      - name: Build
        shell: bash
        run: |
<<<<<<< HEAD
          make checkout
=======
>>>>>>> 30a9f6fb
          make compile BUILD_TYPE=${{ matrix.config.build_type }} -j ${{ matrix.config.cores }} CMAKE_FLAGS="-DOPENFPGA_ENABLE_STRICT_COMPILE=ON"

      - name: Quick Test
        shell: bash
        run: |
          source openfpga.sh && run-task compilation_verification --debug --show_thread_logs

  docker_distribution:
    name: Build docker image for distribution
    runs-on: ubuntu-20.04
    needs: [linux_build, change_detect]
    steps:
      - name: Cancel previous
        uses: styfle/cancel-workflow-action@0.9.1
        with:
          access_token: ${{ github.token }}
          
      - name: Checkout OpenFPGA repo
        uses: actions/checkout@v3
      - name: Download a built artifacts
        uses: actions/download-artifact@v2
        with:
          name: openfpga
      - name: Set up QEMU
        uses: docker/setup-qemu-action@v1
      - name: Set up Docker Buildx
        uses: docker/setup-buildx-action@v1
      - name: Login to GitHub Container Registry
        if: ${{ (github.ref == 'refs/heads/master' && (env.DOCKER_REPO)) || (needs.change_detect.outputs.force_upload == true) }}
        uses: docker/login-action@v1
        with:
          registry: ghcr.io
          username: ${{ github.repository_owner }}
          password: ${{ secrets.CR_PAT }}
      - name: Build and push master image
        uses: docker/build-push-action@v2
        with:
          context: .
          file: ./docker/Dockerfile.master
          push: ${{ (github.ref == 'refs/heads/master' && (env.DOCKER_REPO)) || needs.change_detect.outputs.force_upload }}
          tags: |
            ghcr.io/${{ needs.change_detect.outputs.docker_repo }}/openfpga-master:latest
            ghcr.io/${{ needs.change_detect.outputs.docker_repo }}/openfpga-master:${{ needs.change_detect.outputs.sha_short }}

  linux_regression_tests:
    name: linux_regression_tests
    runs-on: ubuntu-20.04
    needs: [linux_build, change_detect]
    container: ghcr.io/${{ needs.change_detect.outputs.docker_repo }}/openfpga-env
    strategy:
      fail-fast: false
      matrix:
        config:
          - name: basic_reg_yosys_only_test
          - name: basic_reg_test
          - name: fpga_verilog_reg_test
          - name: fpga_bitstream_reg_test
          - name: fpga_sdc_reg_test
          - name: fpga_spice_reg_test
          - name: micro_benchmark_reg_test
          - name: quicklogic_reg_test
          - name: vtr_benchmark_reg_test
          - name: iwls_benchmark_reg_test
          - name: tcl_reg_test
    steps:
      - name: Cancel previous
        uses: styfle/cancel-workflow-action@0.9.1
        with:
          access_token: ${{ github.token }}
    
      - name: Checkout OpenFPGA repo
        uses: actions/checkout@v3
      - name: Download a built artifacts
        uses: actions/download-artifact@v2
        with:
          name: openfpga
      - name: chmod
        run: |
          chmod +x build/vtr-verilog-to-routing/abc/abc
          chmod +x build/vtr-verilog-to-routing/ace2/ace
          chmod +x build/vtr-verilog-to-routing/vpr/vpr
          chmod +x build/openfpga/openfpga
          chmod +x build/yosys/bin/yosys
          chmod +x build/yosys/bin/yosys-abc
          chmod +x build/yosys/bin/yosys-config
          chmod +x build/yosys/bin/yosys-filterlib
          chmod +x build/yosys/bin/yosys-smtbmc
      - name: ${{matrix.config.name}}_GCC-8_(Ubuntu 20.04)
        shell: bash
        run: source openfpga.sh && source openfpga_flow/regression_test_scripts/${{matrix.config.name}}.sh --debug --show_thread_logs
      - name: Upload artifact
        uses: actions/upload-artifact@v2
        if: ${{ failure() }}
        with:
          name: failed_${{matrix.config.name}}_regression_log
          retention-days: 1
          path: |
            openfpga_flow/**/*.log

  docker_regression_tests:
    needs: change_detect
    if: ${{ !fromJSON(needs.change_detect.outputs.source_modified) }}
    name: docker_regression_tests
    runs-on: ubuntu-20.04
    container: 
      image: ghcr.io/${{ needs.change_detect.outputs.docker_repo }}/openfpga-master:latest
      options: --user root --workdir /home/openfpga_user
    strategy:
      fail-fast: false
      matrix:
        config:
          - name: basic_reg_yosys_only_test
          - name: basic_reg_test
          - name: fpga_verilog_reg_test
          - name: fpga_bitstream_reg_test
          - name: fpga_sdc_reg_test
          - name: fpga_spice_reg_test
          - name: micro_benchmark_reg_test
          - name: quicklogic_reg_test
          - name: vtr_benchmark_reg_test
          - name: iwls_benchmark_reg_test
          - name: tcl_reg_test
    steps:
      - name: Cancel previous
        uses: styfle/cancel-workflow-action@0.9.1
        with:
          access_token: ${{ github.token }}
          
      - name: Checkout OpenFPGA repo
<<<<<<< HEAD
        uses: actions/checkout@v2
=======
        uses: actions/checkout@v3

>>>>>>> 30a9f6fb
      - name: ${{matrix.config.name}}_GCC-8_(Ubuntu 20.04)
        shell: bash
        run: |
          bash .github/workflows/install_dependencies_run.sh
          ${PYTHON_EXEC} -m pip install -r requirements.txt
          rsync -am --exclude='openfpga_flow/**' /opt/openfpga/. .
          unset OPENFPGA_PATH
          source openfpga.sh && source openfpga_flow/regression_test_scripts/${{matrix.config.name}}.sh --debug --show_thread_logs
      - name: Upload artifact
        uses: actions/upload-artifact@v2
        if: ${{ failure() }}
        with:
          name: failed_${{matrix.config.name}}_regression_log
          retention-days: 1
          path: openfpga_flow/**/*.log<|MERGE_RESOLUTION|>--- conflicted
+++ resolved
@@ -114,11 +114,7 @@
           access_token: ${{ github.token }}
           
       - name: Checkout OpenFPGA repo
-<<<<<<< HEAD
-        uses: actions/checkout@v2
-=======
-        uses: actions/checkout@v3
->>>>>>> 30a9f6fb
+        uses: actions/checkout@v3
 
       - name: Install dependencies
         run: sudo bash ./.github/workflows/install_dependencies_build.sh
@@ -139,10 +135,6 @@
       - name: Build
         shell: bash
         run: |
-<<<<<<< HEAD
-          make checkout
-=======
->>>>>>> 30a9f6fb
           make compile BUILD_TYPE=$BUILD_TYPE
 
       # Check the cache size and see if it is over the limit
@@ -211,11 +203,7 @@
           access_token: ${{ github.token }}
           
       - name: Checkout OpenFPGA repo
-<<<<<<< HEAD
-        uses: actions/checkout@v2
-=======
-        uses: actions/checkout@v3
->>>>>>> 30a9f6fb
+        uses: actions/checkout@v3
 
       - name: Install dependencies
         run: sudo bash ./.github/workflows/install_dependencies_build.sh
@@ -236,10 +224,6 @@
       - name: Build
         shell: bash
         run: |
-<<<<<<< HEAD
-          make checkout
-=======
->>>>>>> 30a9f6fb
           make compile BUILD_TYPE=$BUILD_TYPE CMAKE_FLAGS="${{ matrix.config.cmake_flags }}"
 
   ubuntu_support:
@@ -265,11 +249,7 @@
           access_token: ${{ github.token }}
           
       - name: Checkout OpenFPGA repo
-<<<<<<< HEAD
-        uses: actions/checkout@v2
-=======
-        uses: actions/checkout@v3
->>>>>>> 30a9f6fb
+        uses: actions/checkout@v3
 
       - name: Install dependencies
         run: sudo bash ./.github/workflows/install_dependencies_build_ubuntu22p04.sh
@@ -290,10 +270,6 @@
       - name: Build
         shell: bash
         run: |
-<<<<<<< HEAD
-          make checkout
-=======
->>>>>>> 30a9f6fb
           make compile BUILD_TYPE=$BUILD_TYPE 
 
   debug_build:
@@ -323,11 +299,7 @@
           access_token: ${{ github.token }}
           
       - name: Checkout OpenFPGA repo
-<<<<<<< HEAD
-        uses: actions/checkout@v2
-=======
-        uses: actions/checkout@v3
->>>>>>> 30a9f6fb
+        uses: actions/checkout@v3
 
       - name: Install dependencies
         run: |
@@ -351,10 +323,6 @@
       - name: Build
         shell: bash
         run: |
-<<<<<<< HEAD
-          make checkout
-=======
->>>>>>> 30a9f6fb
           make compile BUILD_TYPE=${{ matrix.config.build_type }} -j ${{ matrix.config.cores }}
 
       - name: Quick Test
@@ -387,11 +355,7 @@
           access_token: ${{ github.token }}
           
       - name: Checkout OpenFPGA repo
-<<<<<<< HEAD
-        uses: actions/checkout@v2
-=======
-        uses: actions/checkout@v3
->>>>>>> 30a9f6fb
+        uses: actions/checkout@v3
 
       - name: Install dependencies
         run: |
@@ -415,10 +379,6 @@
       - name: Build
         shell: bash
         run: |
-<<<<<<< HEAD
-          make checkout
-=======
->>>>>>> 30a9f6fb
           make compile BUILD_TYPE=${{ matrix.config.build_type }} -j ${{ matrix.config.cores }} CMAKE_FLAGS="-DOPENFPGA_ENABLE_STRICT_COMPILE=ON"
 
       - name: Quick Test
@@ -548,12 +508,8 @@
           access_token: ${{ github.token }}
           
       - name: Checkout OpenFPGA repo
-<<<<<<< HEAD
-        uses: actions/checkout@v2
-=======
-        uses: actions/checkout@v3
-
->>>>>>> 30a9f6fb
+        uses: actions/checkout@v3
+
       - name: ${{matrix.config.name}}_GCC-8_(Ubuntu 20.04)
         shell: bash
         run: |
